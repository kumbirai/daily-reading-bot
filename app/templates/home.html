--- conflicted
+++ resolved
@@ -4,17 +4,16 @@
     <meta charset="UTF-8">
     <meta name="viewport" content="width=device-width, initial-scale=1.0">
     <title>Daily Readings - {{ readings.date }}</title>
-<<<<<<< HEAD
     
     <!-- Favicon -->
     <link rel="icon" type="image/x-icon" href="{{ url_for('static', filename='favicon.ico') }}">
     <link rel="icon" type="image/svg+xml" href="{{ url_for('static', filename='favicon.svg') }}">
     <link rel="icon" type="image/png" href="{{ url_for('static', filename='favicon.png') }}">
     <link rel="apple-touch-icon" href="{{ url_for('static', filename='favicon.ico') }}">
-=======
+    
+    <!-- External CSS -->
     <link href="https://fonts.googleapis.com/css2?family=Inter:wght@300;400;500;600;700&display=swap" rel="stylesheet">
     <link href="https://cdnjs.cloudflare.com/ajax/libs/font-awesome/6.4.0/css/all.min.css" rel="stylesheet">
->>>>>>> f1c82031
     <style>
         :root {
             --primary-gradient: linear-gradient(135deg, #667eea 0%, #764ba2 100%);
